import unittest

import numpy as np
import pandas as pd

from xray import DataArray

import xray.plot as xplt
from xray.plot.plot import (_infer_interval_breaks,
                            _determine_cmap_params,
                            _build_discrete_cmap,
                            _color_palette)

from . import TestCase, requires_matplotlib

try:
    import matplotlib as mpl
    # Using a different backend makes Travis CI work.
    mpl.use('Agg')
    # Order of imports is important here.
    import matplotlib.pyplot as plt
except ImportError:
    pass


def text_in_fig():
    '''
    Return the set of all text in the figure
    '''
    alltxt = [t.get_text() for t in plt.gcf().findobj(mpl.text.Text)]
    # Set comprehension not compatible with Python 2.6
    return set(alltxt)


def substring_in_axes(substring, ax):
    '''
    Return True if a substring is found anywhere in an axes
    '''
    alltxt = set([t.get_text() for t in ax.findobj(mpl.text.Text)])
    for txt in alltxt:
        if substring in txt:
            return True
    return False


def easy_array(shape, start=0, stop=1):
    '''
    Make an array with desired shape using np.linspace

    shape is a tuple like (2, 3)
    '''
    a = np.linspace(start, stop, num=np.prod(shape))
    return a.reshape(shape)


@requires_matplotlib
class PlotTestCase(TestCase):

    def tearDown(self):
        # Remove all matplotlib figures
        plt.close('all')

    def pass_in_axis(self, plotmethod):
        fig, axes = plt.subplots(ncols=2)
        plotmethod(ax=axes[0])
        self.assertTrue(axes[0].has_data())

    def imshow_called(self, plotmethod):
        plotmethod()
        images = plt.gca().findobj(mpl.image.AxesImage)
        return len(images) > 0

    def contourf_called(self, plotmethod):
        plotmethod()
        paths = plt.gca().findobj(mpl.collections.PathCollection)
        return len(paths) > 0


class TestPlot(PlotTestCase):

    def setUp(self):
        self.darray = DataArray(np.arange(2*3*4).reshape(2, 3, 4))

    def test1d(self):
        self.darray[:, 0, 0].plot()

    def test_2d_before_squeeze(self):
        a = DataArray(np.arange(5).reshape(1, 5))
        a.plot()

    def test2d_uniform_calls_imshow(self):
        self.assertTrue(self.imshow_called(self.darray[:, :, 0].plot))

    def test2d_nonuniform_calls_contourf(self):
        a = self.darray[:, :, 0]
        a.coords['dim_1'] = [2, 1, 89]
        self.assertTrue(self.contourf_called(a.plot))

    def test3d(self):
        self.darray.plot()

    def test_can_pass_in_axis(self):
        self.pass_in_axis(self.darray.plot)

    def test__infer_interval_breaks(self):
        self.assertArrayEqual([-0.5, 0.5, 1.5], _infer_interval_breaks([0, 1]))
        self.assertArrayEqual([-0.5, 0.5, 5.0, 9.5, 10.5],
                              _infer_interval_breaks([0, 1, 9, 10]))
        self.assertArrayEqual(pd.date_range('20000101', periods=4) - np.timedelta64(12, 'h'),
                              _infer_interval_breaks(pd.date_range('20000101', periods=3)))


class TestPlot1D(PlotTestCase):

    def setUp(self):
        d = [0, 1.1, 0, 2]
        self.darray = DataArray(d, coords={'period': range(len(d))})

    def test_xlabel_is_index_name(self):
        self.darray.plot()
        self.assertEqual('period', plt.gca().get_xlabel())

    def test_no_label_name_on_y_axis(self):
        self.darray.plot()
        self.assertEqual('', plt.gca().get_ylabel())

    def test_ylabel_is_data_name(self):
        self.darray.name = 'temperature'
        self.darray.plot()
        self.assertEqual(self.darray.name, plt.gca().get_ylabel())

    def test_wrong_dims_raises_valueerror(self):
        twodims = DataArray(np.arange(10).reshape(2, 5))
        with self.assertRaises(ValueError):
            twodims.plot.line()

    def test_format_string(self):
        self.darray.plot.line('ro')

    def test_can_pass_in_axis(self):
        self.pass_in_axis(self.darray.plot.line)

    def test_nonnumeric_index_raises_typeerror(self):
        a = DataArray([1, 2, 3], {'letter': ['a', 'b', 'c']})
        with self.assertRaisesRegexp(TypeError, r'[Pp]lot'):
            a.plot.line()

    def test_primitive_returned(self):
        p = self.darray.plot.line()
        self.assertTrue(isinstance(p[0], mpl.lines.Line2D))

    def test_plot_nans(self):
        self.darray[1] = np.nan
        self.darray.plot.line()

    def test_x_ticks_are_rotated_for_time(self):
        time = pd.date_range('2000-01-01', '2000-01-10')
        a = DataArray(np.arange(len(time)), {'t': time})
        a.plot.line()
        rotation = plt.gca().get_xticklabels()[0].get_rotation()
        self.assertFalse(rotation == 0)

    def test_slice_in_title(self):
        self.darray.coords['d'] = 10
        self.darray.plot.line()
        title = plt.gca().get_title()
        self.assertEqual('d = 10', title)


class TestPlotHistogram(PlotTestCase):

    def setUp(self):
        self.darray = DataArray(easy_array((2, 3, 4)))

    def test_3d_array(self):
        self.darray.plot.hist()

    def test_title_no_name(self):
        self.darray.plot.hist()
        self.assertEqual('', plt.gca().get_title())

    def test_title_uses_name(self):
        self.darray.name = 'testpoints'
        self.darray.plot.hist()
        self.assertIn(self.darray.name, plt.gca().get_title())

    def test_ylabel_is_count(self):
        self.darray.plot.hist()
        self.assertEqual('Count', plt.gca().get_ylabel())

    def test_can_pass_in_kwargs(self):
        nbins = 5
        self.darray.plot.hist(bins=nbins)
        self.assertEqual(nbins, len(plt.gca().patches))

    def test_can_pass_in_axis(self):
        self.pass_in_axis(self.darray.plot.hist)

    def test_primitive_returned(self):
        h = self.darray.plot.hist()
        self.assertTrue(isinstance(h[-1][0], mpl.patches.Rectangle))

    def test_plot_nans(self):
        self.darray[0, 0, 0] = np.nan
        self.darray.plot.hist()


@requires_matplotlib
class TestDetermineCmapParams(TestCase):
    def setUp(self):
        self.data = np.linspace(0, 1, num=100)

    def test_robust(self):
        cmap_params = _determine_cmap_params(self.data, robust=True)
        self.assertEqual(cmap_params['vmin'], np.percentile(self.data, 2))
        self.assertEqual(cmap_params['vmax'], np.percentile(self.data, 98))
        self.assertEqual(cmap_params['cmap'].name, 'viridis')
        self.assertEqual(cmap_params['extend'], 'both')
        self.assertIsNone(cmap_params['levels'])
        self.assertIsNone(cmap_params['cnorm'])

    def test_center(self):
        cmap_params = _determine_cmap_params(self.data, center=0.5)
        self.assertEqual(cmap_params['vmax'] - 0.5, 0.5 - cmap_params['vmin'])
        self.assertEqual(cmap_params['cmap'], 'RdBu_r')
        self.assertEqual(cmap_params['extend'], 'neither')
        self.assertIsNone(cmap_params['levels'])
        self.assertIsNone(cmap_params['cnorm'])

    def test_integer_levels(self):
        data = self.data + 1
        cmap_params = _determine_cmap_params(data, levels=5, vmin=0, vmax=5,
                                             cmap='Blues')
        self.assertEqual(cmap_params['vmin'], cmap_params['levels'][0])
        self.assertEqual(cmap_params['vmax'], cmap_params['levels'][-1])
        self.assertEqual(cmap_params['cmap'].name, 'Blues')
        self.assertEqual(cmap_params['extend'], 'neither')
        self.assertEqual(cmap_params['cmap'].N, 5)
        self.assertEqual(cmap_params['cnorm'].N, 6)

        cmap_params = _determine_cmap_params(data, levels=5,
                                             vmin=0.5, vmax=1.5)
        self.assertEqual(cmap_params['cmap'].name, 'viridis')
        self.assertEqual(cmap_params['extend'], 'max')

    def test_list_levels(self):
        data = self.data + 1

        orig_levels = [0, 1, 2, 3, 4, 5]
        # vmin and vmax should be ignored if levels are explicitly provided
        cmap_params = _determine_cmap_params(data, levels=orig_levels,
                                             vmin=0, vmax=3)
        self.assertEqual(cmap_params['vmin'], 0)
        self.assertEqual(cmap_params['vmax'], 5)
        self.assertEqual(cmap_params['cmap'].N, 5)
        self.assertEqual(cmap_params['cnorm'].N, 6)

        for wrap_levels in [list, np.array, pd.Index, DataArray]:
            cmap_params = _determine_cmap_params(
                data, levels=wrap_levels(orig_levels))
            self.assertArrayEqual(cmap_params['levels'], orig_levels)


@requires_matplotlib
class TestDiscreteColorMap(TestCase):
    def setUp(self):
        x = np.arange(start=0, stop=10, step=2)
        y = np.arange(start=9, stop=-7, step=-3)
        xy = np.dstack(np.meshgrid(x, y))
        distance = np.linalg.norm(xy, axis=2)
        self.darray = DataArray(distance, list(zip(('y', 'x'), (y, x))))
        self.data_min = distance.min()
        self.data_max = distance.max()

    def test_recover_from_seaborn_jet_exception(self):
        pal = _color_palette('jet', 4)
        self.assertTrue(type(pal) == np.ndarray)
        self.assertEqual(len(pal), 4)

    def test_build_discrete_cmap(self):
        for (cmap, levels, extend, filled) in [('jet', [0, 1], 'both', False),
                                               ('hot', [-4, 4], 'max', True)]:
            ncmap, cnorm = _build_discrete_cmap(cmap, levels, extend, filled)
            self.assertEqual(ncmap.N, len(levels) - 1)
            self.assertEqual(len(ncmap.colors), len(levels) - 1)
            self.assertEqual(cnorm.N, len(levels))
            self.assertArrayEqual(cnorm.boundaries, levels)
            self.assertEqual(max(levels), cnorm.vmax)
            self.assertEqual(min(levels), cnorm.vmin)
            if filled:
                self.assertEqual(ncmap.colorbar_extend, extend)
            else:
                self.assertEqual(ncmap.colorbar_extend, 'neither')

    def test_discrete_colormap_list_of_levels(self):
        for extend, levels in [('max', [-1, 2, 4, 8, 10]),
                               ('both', [2, 5, 10, 11]),
                               ('neither', [0, 5, 10, 15]),
                               ('min', [2, 5, 10, 15])]:
            for kind in ['imshow', 'pcolormesh', 'contourf', 'contour']:
                primitive = getattr(self.darray.plot, kind)(levels=levels)
                self.assertArrayEqual(levels, primitive.norm.boundaries)
                self.assertEqual(max(levels), primitive.norm.vmax)
                self.assertEqual(min(levels), primitive.norm.vmin)
                if kind != 'contour':
                    self.assertEqual(extend, primitive.cmap.colorbar_extend)
                else:
                    self.assertEqual('neither', primitive.cmap.colorbar_extend)
                self.assertEqual(len(levels) - 1, len(primitive.cmap.colors))

    def test_discrete_colormap_int_levels(self):
        for extend, levels, vmin, vmax in [('neither', 7, None, None),
                                           ('neither', 7, None, 20),
                                           ('both', 7, 4, 8),
                                           ('min', 10, 4, 15)]:
            for kind in ['imshow', 'pcolormesh', 'contourf', 'contour']:
                primitive = getattr(self.darray.plot, kind)(levels=levels,
                                                            vmin=vmin,
                                                            vmax=vmax)
                self.assertGreaterEqual(levels,
                                        len(primitive.norm.boundaries) - 1)
                if vmax is None:
                    self.assertGreaterEqual(primitive.norm.vmax, self.data_max)
                else:
                    self.assertGreaterEqual(primitive.norm.vmax, vmax)
                if vmin is None:
                    self.assertLessEqual(primitive.norm.vmin, self.data_min)
                else:
                    self.assertLessEqual(primitive.norm.vmin, vmin)
                if kind != 'contour':
                    self.assertEqual(extend, primitive.cmap.colorbar_extend)
                else:
                    self.assertEqual('neither', primitive.cmap.colorbar_extend)
                self.assertGreaterEqual(levels, len(primitive.cmap.colors))

    def test_discrete_colormap_list_levels_and_vmin_or_vmax(self):
        levels = [0, 5, 10, 15]
        primitive = self.darray.plot(levels=levels, vmin=-3, vmax=20)
        self.assertEqual(primitive.norm.vmax, max(levels))
        self.assertEqual(primitive.norm.vmin, min(levels))


class Common2dMixin:
    """
    Common tests for 2d plotting go here.

    These tests assume that a staticmethod for `self.plotfunc` exists.
    Should have the same name as the method.
    """
    def setUp(self):
        self.darray = DataArray(easy_array((10, 15), start=-1), dims=['y', 'x'])
        self.plotmethod = getattr(self.darray.plot, self.plotfunc.__name__)

    def test_label_names(self):
        self.plotmethod()
        self.assertEqual('x', plt.gca().get_xlabel())
        self.assertEqual('y', plt.gca().get_ylabel())

    def test_1d_raises_valueerror(self):
        with self.assertRaisesRegexp(ValueError, r'[Dd]im'):
            self.plotfunc(self.darray[0, :])

    def test_3d_raises_valueerror(self):
        a = DataArray(easy_array((2, 3, 4)))
        with self.assertRaisesRegexp(ValueError, r'[Dd]im'):
            self.plotfunc(a)

    def test_nonnumeric_index_raises_typeerror(self):
        a = DataArray(easy_array((3, 2)),
                      coords=[['a', 'b', 'c'], ['d', 'e']])
        with self.assertRaisesRegexp(TypeError, r'[Pp]lot'):
            self.plotfunc(a)

    def test_can_pass_in_axis(self):
        self.pass_in_axis(self.plotmethod)

    def test_xyincrease_false_changes_axes(self):
        self.plotmethod(xincrease=False, yincrease=False)
        xlim = plt.gca().get_xlim()
        ylim = plt.gca().get_ylim()
        diffs = xlim[0] - 14, xlim[1] - 0, ylim[0] - 9, ylim[1] - 0
        self.assertTrue(all(abs(x) < 1 for x in diffs))

    def test_xyincrease_true_changes_axes(self):
        self.plotmethod(xincrease=True, yincrease=True)
        xlim = plt.gca().get_xlim()
        ylim = plt.gca().get_ylim()
        diffs = xlim[0] - 0, xlim[1] - 14, ylim[0] - 0, ylim[1] - 9
        self.assertTrue(all(abs(x) < 1 for x in diffs))

    def test_plot_nans(self):
        x1 = self.darray[:5]
        x2 = self.darray.copy()
        x2[5:] = np.nan

        clim1 = self.plotfunc(x1).get_clim()
        clim2 = self.plotfunc(x2).get_clim()
        self.assertEqual(clim1, clim2)

    def test_viridis_cmap(self):
        cmap_name = self.plotmethod(cmap='viridis').get_cmap().name
        self.assertEqual('viridis', cmap_name)

    def test_default_cmap(self):
        cmap_name = self.plotmethod().get_cmap().name
        self.assertEqual('RdBu_r', cmap_name)

        cmap_name = self.plotfunc(abs(self.darray)).get_cmap().name
        self.assertEqual('viridis', cmap_name)

    def test_seaborn_palette_as_cmap(self):
        try:
            import seaborn
            cmap_name = self.plotmethod(
                    levels=2, cmap='husl').get_cmap().name
            self.assertEqual('husl', cmap_name)
        except ImportError:
            pass

    def test_can_change_default_cmap(self):
        cmap_name = self.plotmethod(cmap='Blues').get_cmap().name
        self.assertEqual('Blues', cmap_name)

    def test_diverging_color_limits(self):
        artist = self.plotmethod()
        vmin, vmax = artist.get_clim()
        self.assertAlmostEqual(-vmin, vmax)

    def test_xy_strings(self):
        self.plotmethod('y', 'x')
        ax = plt.gca()
        self.assertEqual('y', ax.get_xlabel())
        self.assertEqual('x', ax.get_ylabel())

    def test_positional_x_string(self):
        self.plotmethod('y')
        ax = plt.gca()
        self.assertEqual('y', ax.get_xlabel())
        self.assertEqual('x', ax.get_ylabel())

    def test_y_string(self):
        self.plotmethod(y='x')
        ax = plt.gca()
        self.assertEqual('y', ax.get_xlabel())
        self.assertEqual('x', ax.get_ylabel())

    def test_bad_x_string_exception(self):
        with self.assertRaisesRegexp(KeyError, r'y'):
            self.plotmethod('not_a_real_dim')

    def test_default_title(self):
        a = DataArray(easy_array((4, 3, 2, 1)), dims=['a', 'b', 'c', 'd'])
        self.plotfunc(a.isel(c=1))
        title = plt.gca().get_title()
        self.assertEqual('c = 1, d = 0', title)

    def test_default_title(self):
        a = DataArray(easy_array((4, 3, 2)), dims=['a', 'b', 'c'])
        a.coords['d'] = 10
        self.plotfunc(a.isel(c=1))
        title = plt.gca().get_title()
        self.assertEqual('c = 1, d = 10', title)

    def test_colorbar_label(self):
        self.darray.name = 'testvar'
        self.plotmethod()
        self.assertIn(self.darray.name, text_in_fig())

    def test_no_labels(self):
        self.darray.name = 'testvar'
        self.plotmethod(add_labels=False)
        alltxt = text_in_fig()
        for string in ['x', 'y', 'testvar']:
            self.assertNotIn(string, alltxt)

    def test_facetgrid(self):
        a = easy_array((10, 15, 3))
        d = DataArray(a, dims=['y', 'x', 'z'])
        g = xplt.FacetGrid(d, col='z')
        g.map_dataarray(self.plotfunc, 'x', 'y')
        for ax in g:
            self.assertTrue(ax.has_data())


class TestContourf(Common2dMixin, PlotTestCase):

    plotfunc = staticmethod(xplt.contourf)

    def test_contourf_called(self):
        # Having both statements ensures the test works properly
        self.assertFalse(self.contourf_called(self.darray.plot.imshow))
        self.assertTrue(self.contourf_called(self.darray.plot.contourf))

    def test_primitive_artist_returned(self):
        artist = self.plotmethod()
        self.assertTrue(isinstance(artist, mpl.contour.QuadContourSet))

    def test_extend(self):
        artist = self.plotmethod()
        self.assertEqual(artist.extend, 'neither')

        self.darray[0, 0] = -100
        self.darray[-1, -1] = 100
        artist = self.plotmethod(robust=True)
        self.assertEqual(artist.extend, 'both')

        self.darray[0, 0] = 0
        self.darray[-1, -1] = 0
        artist = self.plotmethod(vmin=-0, vmax=10)
        self.assertEqual(artist.extend, 'min')

        artist = self.plotmethod(vmin=-10, vmax=0)
        self.assertEqual(artist.extend, 'max')

    def test_levels(self):
        artist = self.plotmethod(levels=[-0.5, -0.4, 0.1])
        self.assertEqual(artist.extend, 'both')

        artist = self.plotmethod(levels=3)
        self.assertEqual(artist.extend, 'neither')


class TestContour(Common2dMixin, PlotTestCase):

    plotfunc = staticmethod(xplt.contour)

    def test_colors(self):
        # matplotlib cmap.colors gives an rgbA ndarray
        # when seaborn is used, instead we get an rgb tuble
        def _color_as_tuple(c):
            return tuple(c[:3])
        artist = self.plotmethod(colors='k')
        self.assertEqual(
                _color_as_tuple(artist.cmap.colors[0]),
                (0.0,0.0,0.0))

        artist = self.plotmethod(colors=['k','b'])
        self.assertEqual(
                _color_as_tuple(artist.cmap.colors[1]),
                (0.0,0.0,1.0))

    def test_cmap_and_color_both(self):
        with self.assertRaises(ValueError):  
            self.plotmethod(colors='k', cmap='RdBu')

    def list_of_colors_in_cmap_deprecated(self):
        with self.assertRaises(DeprecationError):
            self.plotmethod(cmap=['k','b'])

class TestPcolormesh(Common2dMixin, PlotTestCase):

    plotfunc = staticmethod(xplt.pcolormesh)

    def test_primitive_artist_returned(self):
        artist = self.plotmethod()
        self.assertTrue(isinstance(artist, mpl.collections.QuadMesh))

    def test_everything_plotted(self):
        artist = self.plotmethod()
        self.assertEqual(artist.get_array().size, self.darray.size)


class TestImshow(Common2dMixin, PlotTestCase):

    plotfunc = staticmethod(xplt.imshow)

    def test_imshow_called(self):
        # Having both statements ensures the test works properly
        self.assertFalse(self.imshow_called(self.darray.plot.contourf))
        self.assertTrue(self.imshow_called(self.darray.plot.imshow))

    def test_xy_pixel_centered(self):
        self.darray.plot.imshow()
        self.assertTrue(np.allclose([-0.5, 14.5], plt.gca().get_xlim()))
        self.assertTrue(np.allclose([9.5, -0.5], plt.gca().get_ylim()))

    def test_default_aspect_is_auto(self):
        self.darray.plot.imshow()
        self.assertEqual('auto', plt.gca().get_aspect())

    def test_can_change_aspect(self):
        self.darray.plot.imshow(aspect='equal')
        self.assertEqual('equal', plt.gca().get_aspect())

    def test_primitive_artist_returned(self):
        artist = self.plotmethod()
        self.assertTrue(isinstance(artist, mpl.image.AxesImage))

<<<<<<< HEAD

class TestFacetGrid(PlotTestCase):

    def setUp(self):
        d = np.arange(10 * 15 * 3).reshape(10, 15, 3)
        self.darray = DataArray(d, dims=['y', 'x', 'z'])
        self.g = xplt.FacetGrid(self.darray, col='z')

    def test_no_args(self):
        self.g.map_dataarray(xplt.contourf)
        for ax in self.g:
            self.assertTrue(ax.has_data())

            # Font size should be small
            fontsize = ax.title.get_size()
            self.assertLessEqual(fontsize, 12)

    def test_names_appear_somewhere(self):
        self.darray.name = 'testvar'
        self.g.map_dataarray(xplt.contourf, 'x', 'y')
        for i, ax in enumerate(self.g):
            self.assertEqual('z = {0}'.format(i), ax.get_title())

        alltxt = text_in_fig()
        self.assertIn(self.darray.name, alltxt)
        for label in ['x', 'y']:
            self.assertIn(label, alltxt)

    def test_text_not_super_long(self):
        self.darray.coords['z'] = [100 * letter for letter in 'abc']
        g = xplt.FacetGrid(self.darray, col='z')
        g.map_dataarray(xplt.contour, 'x', 'y')
        alltxt = text_in_fig()
        maxlen = max(len(txt) for txt in alltxt)
        self.assertLess(maxlen, 50)

        t0 = g.axes[0, 0].get_title()
        self.assertTrue(t0.endswith('...'))

    def test_colorbar(self):
        vmin = self.darray.values.min()
        vmax = self.darray.values.max()
        expected = np.array((vmin, vmax))

        self.g.map_dataarray(xplt.imshow, 'x', 'y')

        for image in plt.gcf().findobj(mpl.image.AxesImage):
            clim = np.array(image.get_clim())
            self.assertTrue(np.allclose(expected, clim))

        # There's only one colorbar
        cbar = plt.gcf().findobj(mpl.collections.QuadMesh)
        self.assertEqual(1, len(cbar))
        
    def test_empty_cell(self):
        g = xplt.FacetGrid(self.darray, col='z', col_wrap=2)
        g.map_dataarray(xplt.imshow, 'x', 'y')
        
        bottomright = g.axes[-1, -1]
        self.assertFalse(bottomright.has_data())

    def test_row_and_col_shape(self):
        a = np.arange(10 * 15 * 3 * 2).reshape(10, 15, 3, 2)
        d = DataArray(a, dims=['y', 'x', 'col', 'row'])

        d.coords['col'] = np.array(['col' + str(x) for x in
            d.coords['col'].values])
        d.coords['row'] = np.array(['row' + str(x) for x in
            d.coords['row'].values])

        g = xplt.FacetGrid(d, col='col', row='row')
        self.assertEqual((2, 3), g.axes.shape)

        g.map_dataarray(xplt.imshow, 'x', 'y')

        # Rightmost column should be labeled
        for label, ax in zip(d.coords['row'].values, g.axes[:, -1]):
            self.assertTrue(substring_in_axes(label, ax))

        # Top row should be labeled
        for label, ax in zip(d.coords['col'].values, g.axes[0, :]):
            self.assertTrue(substring_in_axes(label, ax))

    def test_norow_nocol_error(self):
        with self.assertRaisesRegexp(ValueError, r'[Rr]ow'):
            xplt.FacetGrid(self.darray)

    def test_groups(self):
        self.g.map_dataarray(xplt.imshow, 'x', 'y')
        upperleft_dict = self.g.name_dicts[0, 0]
        upperleft_array = self.darray[upperleft_dict]
        z0 = self.darray.isel(z=0)

        self.assertDataArrayEqual(upperleft_array, z0)
        # Not sure if we need to expose this in this way
        #self.assertDataArrayEqual(self.facet_data[0, 0], z0)

    def test_float_index(self):
        self.darray.coords['z'] = [0.1, 0.2, 0.4]
        g = xplt.FacetGrid(self.darray, col='z')
        g.map_dataarray(xplt.imshow, 'x', 'y')

    def test_nonunique_index_error(self):
        self.darray.coords['z'] = [0.1, 0.2, 0.2]
        with self.assertRaisesRegexp(ValueError, r'[Uu]nique'):
            g = xplt.FacetGrid(self.darray, col='z')

    def test_robust(self):
        z = np.zeros((20, 20, 2))
        darray = DataArray(z, dims=['y', 'x', 'z'])
        darray[:, :, 1] = 1
        darray[2, 0, 0] = -1000
        darray[3, 0, 0] = 1000
        g = xplt.FacetGrid(darray, col='z')
        g.map_dataarray(xplt.imshow, 'x', 'y', robust=True)

        # Color limits should be 0, 1
        # The largest number displayed in the figure should be less than 21
        numbers = set()
        alltxt = text_in_fig()
        for txt in alltxt:
            try:
                numbers.add(float(txt))
            except ValueError:
                pass
        largest = max(abs(x) for x in numbers)
        self.assertLess(largest, 21)

    def test_can_set_vmin_vmax(self):
        vmin, vmax = 50.0, 1000.0
        expected = np.array((vmin, vmax))
        self.g.map_dataarray(xplt.imshow, 'x', 'y', vmin=vmin, vmax=vmax)

        for image in plt.gcf().findobj(mpl.image.AxesImage):
            clim = np.array(image.get_clim())
            self.assertTrue(np.allclose(expected, clim))
=======
    def test_seaborn_palette_needs_levels(self):
        try:
            import seaborn
            with self.assertRaises(ValueError):
                self.plotmethod(cmap='husl')
        except ImportError:
            pass
>>>>>>> 04f4e88b
<|MERGE_RESOLUTION|>--- conflicted
+++ resolved
@@ -586,7 +586,14 @@
         artist = self.plotmethod()
         self.assertTrue(isinstance(artist, mpl.image.AxesImage))
 
-<<<<<<< HEAD
+    def test_seaborn_palette_needs_levels(self):
+        try:
+            import seaborn
+            with self.assertRaises(ValueError):
+                self.plotmethod(cmap='husl')
+        except ImportError:
+            pass
+
 
 class TestFacetGrid(PlotTestCase):
 
@@ -722,13 +729,4 @@
 
         for image in plt.gcf().findobj(mpl.image.AxesImage):
             clim = np.array(image.get_clim())
-            self.assertTrue(np.allclose(expected, clim))
-=======
-    def test_seaborn_palette_needs_levels(self):
-        try:
-            import seaborn
-            with self.assertRaises(ValueError):
-                self.plotmethod(cmap='husl')
-        except ImportError:
-            pass
->>>>>>> 04f4e88b
+            self.assertTrue(np.allclose(expected, clim))